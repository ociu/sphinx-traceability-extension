--- conflicted
+++ resolved
@@ -156,19 +156,11 @@
         except TraceabilityException as err:
             report_warning(env, err, env.docname, self.lineno)
 
-<<<<<<< HEAD
-            # ADd found attributes to item. Attribute data is a single string.
-            for attribute in app.config.traceability_attributes:
-                if attribute in self.options:
-                    item.add_attribute(attribute, self.options[attribute])
-
-            # Add found relationships to item. All relationship data is a string of
-            # item ids separated by space. It is splitted in a list of item ids
-            for rel in env.traceability_collection.iter_relations():
-                if rel in self.options:
-                    related_ids = self.options[rel].split()
-                    for related_id in related_ids:
-=======
+        # ADd found attributes to item. Attribute data is a single string.
+        for attribute in app.config.traceability_attributes:
+            if attribute in self.options:
+                item.add_attribute(attribute, self.options[attribute])
+
         # Add found relationships to item. All relationship data is a string of
         # item ids separated by space. It is splitted in a list of item ids
         for rel in env.traceability_collection.iter_relations():
@@ -176,7 +168,6 @@
                 related_ids = self.options[rel].split()
                 for related_id in related_ids:
                     try:
->>>>>>> 1ab7b1f6
                         env.traceability_collection.add_relation(targetid, rel, related_id)
                     except TraceabilityException as err:
                         report_warning(env, err, env.docname, self.lineno)
