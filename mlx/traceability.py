--- conflicted
+++ resolved
@@ -263,11 +263,7 @@
         regexp = "[{}|{}]".format(attr_values[0], attr_values[1])
         attributes_config[checklist_config['attribute_name']] = regexp
         attribute_to_string_config[checklist_config['attribute_name']] = checklist_config['attribute_to_str']
-<<<<<<< HEAD
         ChecklistItemDirective.query_results = query_checklist(checklist_config, attr_values)
-=======
-        ChecklistItemDirective.query_results = query_checklists(checklist_config, attr_values, env)
->>>>>>> 90244504
 
 
 def define_attribute(attr, app):
@@ -280,13 +276,8 @@
     TraceableItem.define_attribute(attrobject)
 
 
-<<<<<<< HEAD
 def query_checklist(settings, attr_values):
     """ Queries specified API host name for the description of the specified merge request.
-=======
-def query_checklists(settings, attr_values, env):
-    """ Queries specified API host name for the description of the specified merge request(s).
->>>>>>> 90244504
 
     Reports a warning if the API host name is invalid or the response does not contain a description.
 
