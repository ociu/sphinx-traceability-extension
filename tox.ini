[tox]
envlist =
    clean,
    check,
    {py27,py35},
    {sphinx1.5,sphinx-latest},

[testenv]
basepython =
    pypy: {env:TOXPYTHON:pypy}
    py27: {env:TOXPYTHON:python2.7}
    py34: {env:TOXPYTHON:python3.4}
    py35: {env:TOXPYTHON:python3.5}
    py36: {env:TOXPYTHON:python3.6}
    py37: {env:TOXPYTHON:python3.7}
    {clean,check,report,coveralls,codecov}: python3
    {sphinx1.3,sphinx1.4,sphinx1.5,sphinx1.6,sphinx1.7,sphinx-latest}: python3
setenv =
    PYTHONPATH={toxinidir}/tests
    PYTHONUNBUFFERED=yes
passenv =
    *
usedevelop = false
deps=
	mock
    pytest
    pytest-cov
    coverage
    reportlab
    sphinx-testing >= 0.5.2
    sphinx_selective_exclude
    sphinx_rtd_theme
commands=
    {posargs:py.test --cov=mlx.traceable_item --cov-report=term-missing -vv tests/}

[testenv:check]
deps =
    docutils
    check-manifest
    flake8
    readme-renderer
    pygments
skip_install = true
commands =
    python setup.py check --strict --metadata --restructuredtext
    check-manifest {toxinidir} -u
    flake8 mlx tests setup.py

[testenv:sphinx1.3]
deps=
    {[testenv]deps}
    sphinx <= 1.3.9999
    mlx.warnings
whitelist_externals =
    bash
    make
    tee
    mlx-warnings
commands=
    bash -c 'make -C example html 2>&1 | tee .tox/doc_html.log'
<<<<<<< HEAD
    mlx-warnings --sphinx --maxwarnings 10 --minwarnings 10 .tox/doc_html.log
    bash -c 'make -C example latexpdf 2>&1 | tee .tox/doc_pdf.log'
    mlx-warnings --sphinx --maxwarnings 10 --minwarnings 10 .tox/doc_pdf.log
=======
    mlx-warnings --sphinx --maxwarnings 8 --minwarnings 8 .tox/doc_html.log
    bash -c 'make -C example latexpdf 2>&1 | tee .tox/doc_pdf.log'
    mlx-warnings --sphinx --maxwarnings 8 --minwarnings 8 .tox/doc_pdf.log
>>>>>>> 4fcdf5e5

[testenv:sphinx1.4]
deps=
    {[testenv]deps}
    sphinx <= 1.4.9999
    mlx.warnings
whitelist_externals =
    bash
    make
    tee
    mlx-warnings
commands=
    bash -c 'make -C example html 2>&1 | tee .tox/doc_html.log'
<<<<<<< HEAD
    mlx-warnings --sphinx --maxwarnings 10 --minwarnings 10 .tox/doc_html.log
    bash -c 'make -C example latexpdf 2>&1 | tee .tox/doc_pdf.log'
    mlx-warnings --sphinx --maxwarnings 10 --minwarnings 10 .tox/doc_pdf.log
=======
    mlx-warnings --sphinx --maxwarnings 8 --minwarnings 8 .tox/doc_html.log
    bash -c 'make -C example latexpdf 2>&1 | tee .tox/doc_pdf.log'
    mlx-warnings --sphinx --maxwarnings 8 --minwarnings 8 .tox/doc_pdf.log
>>>>>>> 4fcdf5e5

[testenv:sphinx1.5]
deps=
    {[testenv]deps}
    sphinx <= 1.5.9999
    mlx.warnings
whitelist_externals =
    bash
    make
    tee
    mlx-warnings
commands=
    bash -c 'make -C example html 2>&1 | tee .tox/doc_html.log'
<<<<<<< HEAD
    mlx-warnings --sphinx --maxwarnings 10 --minwarnings 10 .tox/doc_html.log
    bash -c 'make -C example latexpdf 2>&1 | tee .tox/doc_pdf.log'
    mlx-warnings --sphinx --maxwarnings 10 --minwarnings 10 .tox/doc_pdf.log
=======
    mlx-warnings --sphinx --maxwarnings 8 --minwarnings 8 .tox/doc_html.log
    bash -c 'make -C example latexpdf 2>&1 | tee .tox/doc_pdf.log'
    mlx-warnings --sphinx --maxwarnings 8 --minwarnings 8 .tox/doc_pdf.log
>>>>>>> 4fcdf5e5

[testenv:sphinx1.6]
deps=
    {[testenv]deps}
    sphinx <= 1.6.9999
    mlx.warnings
whitelist_externals =
    bash
    make
    tee
    mlx-warnings
commands=
    bash -c 'make -C example html 2>&1 | tee .tox/doc_html.log'
<<<<<<< HEAD
    mlx-warnings --sphinx --maxwarnings 10 --minwarnings 10 .tox/doc_html.log
    bash -c 'make -C example latexpdf 2>&1 | tee .tox/doc_pdf.log'
    mlx-warnings --sphinx --maxwarnings 10 --minwarnings 10 .tox/doc_pdf.log
=======
    mlx-warnings --sphinx --maxwarnings 8 --minwarnings 8 .tox/doc_html.log
    bash -c 'make -C example latexpdf 2>&1 | tee .tox/doc_pdf.log'
    mlx-warnings --sphinx --maxwarnings 8 --minwarnings 8 .tox/doc_pdf.log
>>>>>>> 4fcdf5e5

[testenv:sphinx1.7]
deps=
    {[testenv]deps}
    sphinx <= 1.7.9999
    mlx.warnings
whitelist_externals =
    bash
    make
    tee
    mlx-warnings
commands=
    bash -c 'make -C example html 2>&1 | tee .tox/doc_html.log'
<<<<<<< HEAD
    mlx-warnings --sphinx --maxwarnings 10 --minwarnings 10 .tox/doc_html.log
    bash -c 'make -C example latexpdf 2>&1 | tee .tox/doc_pdf.log'
    mlx-warnings --sphinx --maxwarnings 10 --minwarnings 10 .tox/doc_pdf.log
=======
    mlx-warnings --sphinx --maxwarnings 8 --minwarnings 8 .tox/doc_html.log
    bash -c 'make -C example latexpdf 2>&1 | tee .tox/doc_pdf.log'
    mlx-warnings --sphinx --maxwarnings 8 --minwarnings 8 .tox/doc_pdf.log
>>>>>>> 4fcdf5e5

[testenv:sphinx-latest]
deps=
    {[testenv]deps}
    sphinx
    mlx.warnings
whitelist_externals =
    bash
    make
    tee
    mlx-warnings
commands=
    bash -c 'make -C example html 2>&1 | tee .tox/doc_html.log'
<<<<<<< HEAD
    mlx-warnings --sphinx --maxwarnings 10 --minwarnings 10 .tox/doc_html.log
    bash -c 'make -C example latexpdf 2>&1 | tee .tox/doc_pdf.log'
    mlx-warnings --sphinx --maxwarnings 10 --minwarnings 10 .tox/doc_pdf.log
=======
    mlx-warnings --sphinx --maxwarnings 8 --minwarnings 8 .tox/doc_html.log
    bash -c 'make -C example latexpdf 2>&1 | tee .tox/doc_pdf.log'
    mlx-warnings --sphinx --maxwarnings 8 --minwarnings 8 .tox/doc_pdf.log
>>>>>>> 4fcdf5e5

[testenv:coveralls]
deps =
    coveralls
skip_install = true
commands =
    coveralls []

[testenv:codecov]
deps =
    codecov
skip_install = true
commands =
    coverage xml --ignore-errors
    codecov []


[testenv:report]
deps = coverage
skip_install = true
commands =
    coverage combine --append
    coverage report
    coverage html

[testenv:clean]
commands = coverage erase
skip_install = true
deps = coverage

<|MERGE_RESOLUTION|>--- conflicted
+++ resolved
@@ -58,15 +58,9 @@
     mlx-warnings
 commands=
     bash -c 'make -C example html 2>&1 | tee .tox/doc_html.log'
-<<<<<<< HEAD
-    mlx-warnings --sphinx --maxwarnings 10 --minwarnings 10 .tox/doc_html.log
+    mlx-warnings --sphinx --maxwarnings 11 --minwarnings 11 .tox/doc_html.log
     bash -c 'make -C example latexpdf 2>&1 | tee .tox/doc_pdf.log'
-    mlx-warnings --sphinx --maxwarnings 10 --minwarnings 10 .tox/doc_pdf.log
-=======
-    mlx-warnings --sphinx --maxwarnings 8 --minwarnings 8 .tox/doc_html.log
-    bash -c 'make -C example latexpdf 2>&1 | tee .tox/doc_pdf.log'
-    mlx-warnings --sphinx --maxwarnings 8 --minwarnings 8 .tox/doc_pdf.log
->>>>>>> 4fcdf5e5
+    mlx-warnings --sphinx --maxwarnings 11 --minwarnings 11 .tox/doc_pdf.log
 
 [testenv:sphinx1.4]
 deps=
@@ -80,15 +74,9 @@
     mlx-warnings
 commands=
     bash -c 'make -C example html 2>&1 | tee .tox/doc_html.log'
-<<<<<<< HEAD
-    mlx-warnings --sphinx --maxwarnings 10 --minwarnings 10 .tox/doc_html.log
+    mlx-warnings --sphinx --maxwarnings 11 --minwarnings 11 .tox/doc_html.log
     bash -c 'make -C example latexpdf 2>&1 | tee .tox/doc_pdf.log'
-    mlx-warnings --sphinx --maxwarnings 10 --minwarnings 10 .tox/doc_pdf.log
-=======
-    mlx-warnings --sphinx --maxwarnings 8 --minwarnings 8 .tox/doc_html.log
-    bash -c 'make -C example latexpdf 2>&1 | tee .tox/doc_pdf.log'
-    mlx-warnings --sphinx --maxwarnings 8 --minwarnings 8 .tox/doc_pdf.log
->>>>>>> 4fcdf5e5
+    mlx-warnings --sphinx --maxwarnings 11 --minwarnings 11 .tox/doc_pdf.log
 
 [testenv:sphinx1.5]
 deps=
@@ -102,15 +90,9 @@
     mlx-warnings
 commands=
     bash -c 'make -C example html 2>&1 | tee .tox/doc_html.log'
-<<<<<<< HEAD
-    mlx-warnings --sphinx --maxwarnings 10 --minwarnings 10 .tox/doc_html.log
+    mlx-warnings --sphinx --maxwarnings 11 --minwarnings 11 .tox/doc_html.log
     bash -c 'make -C example latexpdf 2>&1 | tee .tox/doc_pdf.log'
-    mlx-warnings --sphinx --maxwarnings 10 --minwarnings 10 .tox/doc_pdf.log
-=======
-    mlx-warnings --sphinx --maxwarnings 8 --minwarnings 8 .tox/doc_html.log
-    bash -c 'make -C example latexpdf 2>&1 | tee .tox/doc_pdf.log'
-    mlx-warnings --sphinx --maxwarnings 8 --minwarnings 8 .tox/doc_pdf.log
->>>>>>> 4fcdf5e5
+    mlx-warnings --sphinx --maxwarnings 11 --minwarnings 11 .tox/doc_pdf.log
 
 [testenv:sphinx1.6]
 deps=
@@ -124,15 +106,9 @@
     mlx-warnings
 commands=
     bash -c 'make -C example html 2>&1 | tee .tox/doc_html.log'
-<<<<<<< HEAD
-    mlx-warnings --sphinx --maxwarnings 10 --minwarnings 10 .tox/doc_html.log
+    mlx-warnings --sphinx --maxwarnings 11 --minwarnings 11 .tox/doc_html.log
     bash -c 'make -C example latexpdf 2>&1 | tee .tox/doc_pdf.log'
-    mlx-warnings --sphinx --maxwarnings 10 --minwarnings 10 .tox/doc_pdf.log
-=======
-    mlx-warnings --sphinx --maxwarnings 8 --minwarnings 8 .tox/doc_html.log
-    bash -c 'make -C example latexpdf 2>&1 | tee .tox/doc_pdf.log'
-    mlx-warnings --sphinx --maxwarnings 8 --minwarnings 8 .tox/doc_pdf.log
->>>>>>> 4fcdf5e5
+    mlx-warnings --sphinx --maxwarnings 11 --minwarnings 11 .tox/doc_pdf.log
 
 [testenv:sphinx1.7]
 deps=
@@ -146,15 +122,9 @@
     mlx-warnings
 commands=
     bash -c 'make -C example html 2>&1 | tee .tox/doc_html.log'
-<<<<<<< HEAD
-    mlx-warnings --sphinx --maxwarnings 10 --minwarnings 10 .tox/doc_html.log
+    mlx-warnings --sphinx --maxwarnings 11 --minwarnings 11 .tox/doc_html.log
     bash -c 'make -C example latexpdf 2>&1 | tee .tox/doc_pdf.log'
-    mlx-warnings --sphinx --maxwarnings 10 --minwarnings 10 .tox/doc_pdf.log
-=======
-    mlx-warnings --sphinx --maxwarnings 8 --minwarnings 8 .tox/doc_html.log
-    bash -c 'make -C example latexpdf 2>&1 | tee .tox/doc_pdf.log'
-    mlx-warnings --sphinx --maxwarnings 8 --minwarnings 8 .tox/doc_pdf.log
->>>>>>> 4fcdf5e5
+    mlx-warnings --sphinx --maxwarnings 11 --minwarnings 11 .tox/doc_pdf.log
 
 [testenv:sphinx-latest]
 deps=
@@ -168,15 +138,9 @@
     mlx-warnings
 commands=
     bash -c 'make -C example html 2>&1 | tee .tox/doc_html.log'
-<<<<<<< HEAD
-    mlx-warnings --sphinx --maxwarnings 10 --minwarnings 10 .tox/doc_html.log
+    mlx-warnings --sphinx --maxwarnings 11 --minwarnings 11 .tox/doc_html.log
     bash -c 'make -C example latexpdf 2>&1 | tee .tox/doc_pdf.log'
-    mlx-warnings --sphinx --maxwarnings 10 --minwarnings 10 .tox/doc_pdf.log
-=======
-    mlx-warnings --sphinx --maxwarnings 8 --minwarnings 8 .tox/doc_html.log
-    bash -c 'make -C example latexpdf 2>&1 | tee .tox/doc_pdf.log'
-    mlx-warnings --sphinx --maxwarnings 8 --minwarnings 8 .tox/doc_pdf.log
->>>>>>> 4fcdf5e5
+    mlx-warnings --sphinx --maxwarnings 11 --minwarnings 11 .tox/doc_pdf.log
 
 [testenv:coveralls]
 deps =
