[tox]
envlist =
    clean,
    check,
    {py27,py35},
    {sphinx1.5,sphinx-latest},

[testenv]
basepython =
    pypy: {env:TOXPYTHON:pypy}
    py27: {env:TOXPYTHON:python2.7}
    py33: {env:TOXPYTHON:python3.3}
    py34: {env:TOXPYTHON:python3.4}
    py35: {env:TOXPYTHON:python3.5}
    py36: {env:TOXPYTHON:python3.6}
    {clean,check,report,coveralls,codecov}: python3
    {sphinx1.3,sphinx1.4,sphinx1.5,sphinx1.6,sphinx-latest}: python3
setenv =
    PYTHONPATH={toxinidir}/tests
    PYTHONUNBUFFERED=yes
passenv =
    *
usedevelop = false
deps=
	mock
    pytest
    pytest-cov
    coverage
    reportlab
    sphinx-testing >= 0.5.2
    sphinx_selective_exclude
    sphinx_rtd_theme
<<<<<<< HEAD
    mlx.warnings
whitelist_externals =
    make
    tee
    mlx-warnings
commands=
    {posargs:py.test --cov=mlx.traceable_item --cov-report=term-missing -vv tests/}
    bash -c \'make -C example clean html 2>&1 | tee .tox/doc.log \'
    mlx-warnings --version
    mlx-warnings --sphinx --maxwarnings 8 --minwarnings 8 .tox/doc.log
=======
commands=
    {posargs:py.test --cov=mlx.traceable_item --cov-report=term-missing -vv tests/}
>>>>>>> de9ba36c

[testenv:check]
deps =
    docutils
    check-manifest
    flake8
    readme-renderer
    pygments
skip_install = true
commands =
    python setup.py check --strict --metadata --restructuredtext
    check-manifest {toxinidir} -u
    flake8 mlx tests setup.py

[testenv:sphinx1.3]
deps=
    {[testenv]deps}
    sphinx <= 1.3.9999
whitelist_externals = make
commands=
    make -C example/ clean html

[testenv:sphinx1.4]
deps=
    {[testenv]deps}
    sphinx <= 1.4.9999
whitelist_externals = make
commands=
    make -C example/ clean html

[testenv:sphinx1.5]
deps=
    {[testenv]deps}
    sphinx <= 1.5.9999
whitelist_externals = make
commands=
    make -C example/ clean html

[testenv:sphinx1.6]
deps=
    {[testenv]deps}
    sphinx <= 1.6.9999
whitelist_externals = make
commands=
    make -C example/ clean html

[testenv:sphinx-latest]
deps=
    {[testenv]deps}
    sphinx
whitelist_externals = make
commands=
    make -C example/ clean html

[testenv:coveralls]
deps =
    coveralls
skip_install = true
commands =
    coveralls []

[testenv:codecov]
deps =
    codecov
skip_install = true
commands =
    coverage xml --ignore-errors
    codecov []


[testenv:report]
deps = coverage
skip_install = true
commands =
    coverage combine --append
    coverage report
    coverage html

[testenv:clean]
commands = coverage erase
skip_install = true
deps = coverage

<|MERGE_RESOLUTION|>--- conflicted
+++ resolved
@@ -30,21 +30,8 @@
     sphinx-testing >= 0.5.2
     sphinx_selective_exclude
     sphinx_rtd_theme
-<<<<<<< HEAD
-    mlx.warnings
-whitelist_externals =
-    make
-    tee
-    mlx-warnings
 commands=
     {posargs:py.test --cov=mlx.traceable_item --cov-report=term-missing -vv tests/}
-    bash -c \'make -C example clean html 2>&1 | tee .tox/doc.log \'
-    mlx-warnings --version
-    mlx-warnings --sphinx --maxwarnings 8 --minwarnings 8 .tox/doc.log
-=======
-commands=
-    {posargs:py.test --cov=mlx.traceable_item --cov-report=term-missing -vv tests/}
->>>>>>> de9ba36c
 
 [testenv:check]
 deps =
@@ -63,41 +50,71 @@
 deps=
     {[testenv]deps}
     sphinx <= 1.3.9999
-whitelist_externals = make
+    mlx.warnings
+whitelist_externals =
+    make
+    tee
+    mlx-warnings
 commands=
-    make -C example/ clean html
+    bash -c \'make -C example clean html 2>&1 | tee .tox/doc.log \'
+    mlx-warnings --version
+    mlx-warnings --sphinx --maxwarnings 8 --minwarnings 8 .tox/doc.log
 
 [testenv:sphinx1.4]
 deps=
     {[testenv]deps}
     sphinx <= 1.4.9999
-whitelist_externals = make
+    mlx.warnings
+whitelist_externals =
+    make
+    tee
+    mlx-warnings
 commands=
-    make -C example/ clean html
+    bash -c \'make -C example clean html 2>&1 | tee .tox/doc.log \'
+    mlx-warnings --version
+    mlx-warnings --sphinx --maxwarnings 8 --minwarnings 8 .tox/doc.log
 
 [testenv:sphinx1.5]
 deps=
     {[testenv]deps}
     sphinx <= 1.5.9999
-whitelist_externals = make
+    mlx.warnings
+whitelist_externals =
+    make
+    tee
+    mlx-warnings
 commands=
-    make -C example/ clean html
+    bash -c \'make -C example clean html 2>&1 | tee .tox/doc.log \'
+    mlx-warnings --version
+    mlx-warnings --sphinx --maxwarnings 8 --minwarnings 8 .tox/doc.log
 
 [testenv:sphinx1.6]
 deps=
     {[testenv]deps}
     sphinx <= 1.6.9999
-whitelist_externals = make
+    mlx.warnings
+whitelist_externals =
+    make
+    tee
+    mlx-warnings
 commands=
-    make -C example/ clean html
+    bash -c \'make -C example clean html 2>&1 | tee .tox/doc.log \'
+    mlx-warnings --version
+    mlx-warnings --sphinx --maxwarnings 8 --minwarnings 8 .tox/doc.log
 
 [testenv:sphinx-latest]
 deps=
     {[testenv]deps}
     sphinx
-whitelist_externals = make
+    mlx.warnings
+whitelist_externals =
+    make
+    tee
+    mlx-warnings
 commands=
-    make -C example/ clean html
+    bash -c \'make -C example clean html 2>&1 | tee .tox/doc.log \'
+    mlx-warnings --version
+    mlx-warnings --sphinx --maxwarnings 8 --minwarnings 8 .tox/doc.log
 
 [testenv:coveralls]
 deps =
